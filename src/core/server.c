#include <assert.h>
#include <stdlib.h>
#include <string.h>

#include "benchmark.h"
#include "xrpc/debug.h"
#include "xrpc/error.h"
#include "xrpc/io.h"
#include "xrpc/pool.h"
#include "xrpc/ringbuf.h"
#include "xrpc/transport.h"
#include "xrpc/xrpc.h"

#define MAX_HANDLERS 64
#define MAX_REQUEST_SIZE (1024 * 1024) // 1M

struct xrpc_request_context {
  enum state {
    XRPC_REQ_STATE_READ_HEADER,
    XRPC_REQ_STATE_READ_BODY,
    XRPC_REQ_STATE_WRITE,
    XRPC_REQ_STATE_PROCESS,
    XRPC_REQ_STATE_COMPLETED,
  } state;

  int last_error;
  struct xrpc_server *srv;
  struct xrpc_connection *conn;

  struct xrpc_request_header *request_header;
  struct xrpc_response_header *response_header;

  uint8_t *response_data;
  uint8_t *request_data;
};

struct xrpc_server {
  xrpc_handler_fn handlers[MAX_HANDLERS];
  struct xrpc_transport *transport;
  struct xrpc_io_system *io;
  struct xrpc_pool *request_context_pool;
  struct xrpc_ringbuf *active_contexts;
  int running;
};

// Utils functions to manage xrpc_request_context lifecycle
static int create_request_context(struct xrpc_server *srv,
                                  struct xrpc_connection *conn,
                                  struct xrpc_request_context **ctx);
static void free_request_context(struct xrpc_server *s,
                                 struct xrpc_request_context *ctx);
static void advance_request_state_machine(struct xrpc_request_context *ctx);
static void process(struct xrpc_request_context *ctx);
static void io_request_completed(struct xrpc_io_operation *op);

// This map stores different transports. For now this is only for supported
// transport of this library. In future, a "register" method could be provided.
static const struct xrpc_transport_ops *transport_ops_map[] = {
    [XRPC_TRANSPORT_TCP] = &xrpc_transport_tcp_ops,
};

// This map stores io systems . For now this is only for supported
// io systems of this library. In future, a "register" method could be provided.
static const struct xrpc_io_system_ops *io_ops_map[] = {
    [XRPC_IO_SYSTEM_BLOCKING] = &xrpc_blocking_ops,
};

int xrpc_server_create(struct xrpc_server **srv,
                       const struct xrpc_server_config *cfg) {

  int ret = XRPC_SUCCESS;
  struct xrpc_server *s = NULL;
<<<<<<< HEAD
=======
  struct xrpc_transport *t = NULL;
  struct xrpc_io_system *ios = NULL;
  struct xrpc_ringbuf *rb = NULL;
  struct xrpc_pool *ctx_pool = NULL;
>>>>>>> 365d904e
  size_t context_size;

  if (!cfg)
    XRPC_PRINT_ERR_AND_RETURN("config is NULL", XRPC_API_ERR_INVALID_ARGS);

  s = malloc(sizeof(struct xrpc_server));
  if (!s) XRPC_PRINT_ERR_AND_RETURN("malloc", XRPC_API_ERR_ALLOC);

  // Check if the transport is present in the transport_ops_map
  if ((size_t)cfg->tcfg->type >=
      sizeof(transport_ops_map) / sizeof(transport_ops_map[0]))
    return XRPC_API_ERR_INVALID_TRANSPORT;

  // Find the transport_ops table from the transport_ops_map and init the
  // transport
  const struct xrpc_transport_ops *tops = transport_ops_map[cfg->tcfg->type];

  if (ret = tops->init(&s->transport, cfg->tcfg), ret != XRPC_SUCCESS)
    XRPC_PRINT_ERR_AND_RETURN("cannot create transport", ret);

  // Check if the transport is present in the transport_ops_map
  if ((size_t)cfg->iocfg->type >= sizeof(io_ops_map) / sizeof(io_ops_map[0]))
    return XRPC_API_ERR_INVALID_TRANSPORT;

  // Find the `io_system_ops` table from the ios_map and init the
  // I/O system.
  const struct xrpc_io_system_ops *ops = io_ops_map[cfg->iocfg->type];

  if (ret = ops->init(&s->io, cfg->iocfg), ret != XRPC_SUCCESS)
    XRPC_PRINT_ERR_AND_RETURN("cannot create I/O system", ret);

  // Zero init the handlers
  for (size_t i = 0; i < MAX_HANDLERS; ++i) {
    s->handlers[i] = NULL;
  }

  // init the ringbuf
<<<<<<< HEAD
  if (ret =
          xrpc_ringbuf_init(&s->active_contexts, cfg->max_concurrent_requests),
=======
  if (ret = xrpc_ringbuf_init(&rb, cfg->max_concurrent_requests),
>>>>>>> 365d904e
      ret != XRPC_SUCCESS)
    XRPC_PRINT_ERR_AND_RETURN("cannot create request context queue", ret);

  /*
   * Init the context_pool with total size = struct size + MAX_REQUEST_SIZE +
   * headers size In this way we can save 3 allocations: 1 for the request body
   * and 2 for the headers. The context layout is:
   *
   * +-----------------+---------------+----------------+----------------+
   * | request_context |request_header |response_header |request_body   |
   * +-----------------+---------------+----------------+----------------+
   *
   */
  context_size = sizeof(struct xrpc_request_context) +
                 sizeof(struct xrpc_request_header) +
                 sizeof(struct xrpc_response_header) + MAX_REQUEST_SIZE;

<<<<<<< HEAD
  if (ret = xrpc_pool_init(&s->request_context_pool,
                           cfg->max_concurrent_requests, context_size),
      ret != XRPC_SUCCESS)
    XRPC_PRINT_ERR_AND_RETURN("cannot create request context queue", ret);

=======
  if (ret =
          xrpc_pool_init(&ctx_pool, cfg->max_concurrent_requests, context_size),
      ret != XRPC_SUCCESS)
    XRPC_PRINT_ERR_AND_RETURN("cannot create request context queue", ret);

  s->transport = t;
  s->io = ios;
  s->active_contexts = rb;
  s->request_context_pool = ctx_pool;

>>>>>>> 365d904e
  *srv = s;
  return ret;
}

int xrpc_server_register(struct xrpc_server *srv, const size_t op,
                         xrpc_handler_fn handler, const int flags) {

  if (op >= MAX_HANDLERS)
    XRPC_PRINT_ERR_AND_RETURN(
        "cannot register handler with op (out of range): %lu",
        XRPC_API_ERR_BAD_OPID, op);

  xrpc_handler_fn fn = srv->handlers[op];

  if (fn && !(flags & XRPC_RF_OVERWRITE))
    XRPC_PRINT_ERR_AND_RETURN("handler already registered at op=%lu",
                              XRPC_API_ERR_HANDLER_ALREADY_REGISTERED, op);

  srv->handlers[op] = handler;
  return XRPC_SUCCESS;
}

int xrpc_server_run(struct xrpc_server *srv) {
  int ret = XRPC_SUCCESS;
  struct xrpc_connection *conn = NULL;
  struct xrpc_request_context *ctx = NULL;

  // mark the server as running
  __atomic_store_n(&srv->running, 1, __ATOMIC_SEQ_CST);

  while (__atomic_load_n(&srv->running, __ATOMIC_RELAXED)) {
    if (ret = srv->transport->ops->accept(srv->transport, &conn),
        ret == XRPC_SUCCESS) {

      ret = create_request_context(srv, conn, &ctx);
      if (ret != XRPC_SUCCESS) {
        XRPC_DEBUG_PRINT("failed to create request context");
        srv->transport->ops->close(srv->transport, conn);
        continue;
      }

      XRPC_DEBUG_PRINT("created context for connection %lu", conn->id);
      xrpc_ringbuf_push(srv->active_contexts, ctx);
    }

    srv->io->ops->poll(srv->io);

    // snapshot the context so that we can consume at most `n` contexts. This
    // helps because we can append new contexts in the loop an they will be
    // processed in the next iteration.
    size_t n = xrpc_ringbuf_count(srv->active_contexts);

    while ((n--) > 0 && xrpc_ringbuf_pop(srv->active_contexts, (void *)&ctx) ==
                            XRPC_SUCCESS) {
      // if the underlying connection is no longer valid. Put the request for
      // completion and free the resource completed body reading, we are ready
      if (!connection_is_valid(ctx->conn) ||
          ctx->state == XRPC_REQ_STATE_COMPLETED) {
        free_request_context(srv, ctx);
        ctx = NULL;
        continue;
      }
      // to read another request while processing. This could be more helpful if
      // we add a worker thread.
      if (ctx->state == XRPC_REQ_STATE_PROCESS) {
        process(ctx);
        ctx->state = XRPC_REQ_STATE_WRITE;

        /*
         * Start to read another request.
         * Limit the scope of the new _ctx variable
         */
        {
          struct xrpc_request_context *_ctx = NULL;
          ret = create_request_context(srv, ctx->conn, &_ctx);
          if (ret == XRPC_SUCCESS)
            xrpc_ringbuf_push(srv->active_contexts, _ctx);
        }
      }
      advance_request_state_machine(ctx);
    }
  }

  return ret;
}

/**
 * @brief Flags the server to stop if running
 *
 * TODO: make user to choice between a graceful shutdown or to force
 *
 * @param srv         Server instance.
 */
void xrpc_server_stop(struct xrpc_server *srv) {
  __atomic_store_n(&srv->running, 0, __ATOMIC_SEQ_CST);
}

void xrpc_server_free(struct xrpc_server *srv) {
  if (!srv) return;
  for (size_t i = 0; i < MAX_HANDLERS; ++i) {
    srv->handlers[i] = 0;
  }
  if (srv->transport && srv->transport->ops->free) {
    srv->transport->ops->free(srv->transport);
    srv->transport = NULL;
  }
  if (srv->io && srv->io->ops->free) {
    srv->io->ops->free(srv->io);
    srv->io = NULL;
  }

  free(srv);
}

static int create_request_context(struct xrpc_server *srv,
                                  struct xrpc_connection *conn,
                                  struct xrpc_request_context **ctx) {

  // don't create context for closing connection, closed or invalid connections
  if (!conn || !connection_is_valid(conn)) return XRPC_API_ERR_INVALID_CONN;

  if (xrpc_pool_get(srv->request_context_pool, (void **)ctx) != XRPC_SUCCESS)
    return XRPC_INTERNAL_ERR_ALLOC;

  if (!ctx) return XRPC_API_ERR_ALLOC;

  (*ctx)->last_error = XRPC_SUCCESS;
  (*ctx)->request_header = (struct xrpc_request_header *)(*ctx) +
                           sizeof(struct xrpc_request_context);
  (*ctx)->response_header = (struct xrpc_response_header *)(*ctx) +
                            sizeof(struct xrpc_request_context) +
                            sizeof(struct xrpc_request_header);
  (*ctx)->request_data =
      (uint8_t *)(*ctx) + sizeof(struct xrpc_request_context) +
      sizeof(struct xrpc_request_header) + sizeof(struct xrpc_response_header);

  (*ctx)->response_data = NULL;
  (*ctx)->srv = srv;
  (*ctx)->conn = conn;
  (*ctx)->state = XRPC_REQ_STATE_READ_HEADER;

  // increment refernce count to the connection
  connection_ref(srv->transport, conn);

  return XRPC_SUCCESS;
}

static void free_request_context(struct xrpc_server *srv,
                                 struct xrpc_request_context *ctx) {
  if (!ctx) return;
  size_t context_size = sizeof(struct xrpc_request_context) +
                        sizeof(struct xrpc_request_header) +
                        sizeof(struct xrpc_response_header) + MAX_REQUEST_SIZE;

  if (ctx->response_data) free(ctx->response_data);

  if (ctx->conn) connection_unref(ctx->srv->transport, ctx->conn);

  memset(ctx, 0, context_size);

  assert(xrpc_pool_put(srv->request_context_pool, ctx) == XRPC_SUCCESS);
}

// Schedule an I/O operation based on the current request state
static void advance_request_state_machine(struct xrpc_request_context *ctx) {

  struct xrpc_io_operation *op = NULL;
  int ret;
  // try to get a new operation
  if (ret = xrpc_io_operation_new(ctx->srv->io, &op), ret != XRPC_SUCCESS) {

    ctx->state = XRPC_REQ_STATE_COMPLETED;
    ctx->last_error = ret;
    xrpc_ringbuf_push(ctx->srv->active_contexts, ctx);
    return;
  }

  // common setup for the operation
  op->conn = ctx->conn;
  op->ctx = ctx;
  op->on_complete = io_request_completed;

  switch (ctx->state) {
  case XRPC_REQ_STATE_READ_HEADER:
    op->type = XRPC_IO_READ;
    op->buf = ctx->request_header;
    op->len = sizeof(struct xrpc_request_header);

    ctx->srv->io->ops->schedule_operation(ctx->srv->io, op);
    break;
  case XRPC_REQ_STATE_READ_BODY:
    // ctx->request_data = malloc(ctx->request_header->sz);
    if (!ctx->request_data) {
      ctx->response_header->status = XRPC_RESPONSE_INTERNAL_ERROR;

      op->type = XRPC_IO_WRITE;
      op->len = sizeof(struct xrpc_response_header);
      op->buf = ctx->response_header;
    } else {
      op->type = XRPC_IO_READ;
      op->len = ctx->request_header->sz;
      op->buf = ctx->request_data;
    }
    ctx->srv->io->ops->schedule_operation(ctx->srv->io, op);
    break;
    // process the request and schedule the write operation for the response
  case XRPC_REQ_STATE_PROCESS:
    break;

  case XRPC_REQ_STATE_WRITE: {

    // Create single buffer for header + data
    size_t total_len =
        sizeof(struct xrpc_response_header) + ctx->response_header->sz;
    uint8_t *write_buffer = malloc(total_len);

    op->type = XRPC_IO_WRITE;

    if (!write_buffer) {
      ctx->response_header->status = XRPC_RESPONSE_INTERNAL_ERROR;
      ctx->response_header->sz = 0;
      op->len = sizeof(struct xrpc_response_header);
      op->buf = ctx->response_header;
    } else {
      // Copy header first
      memcpy(write_buffer, ctx->response_header,
             sizeof(struct xrpc_response_header));

      // Copy data if any
      if (ctx->response_header->sz > 0 && ctx->response_data) {
        memcpy(write_buffer + sizeof(struct xrpc_response_header),
               ctx->response_data, ctx->response_header->sz);
      }
      // Schedule single write operation
      op->type = XRPC_IO_WRITE;
      op->conn = ctx->conn;
      op->len = total_len;
      op->buf = write_buffer;
    }
    ctx->srv->io->ops->schedule_operation(ctx->srv->io, op);
    break;
  case XRPC_REQ_STATE_COMPLETED:
    if (op->status == XRPC_SUCCESS)
      XRPC_BENCH_REQ_CLOSE_SUCC(op->conn->id, ctx->request_header->reqid);
    else
      XRPC_BENCH_REQ_CLOSE_ERR(op->conn->id, ctx->request_header->reqid);

    break;
  }
  }
}
static void io_request_completed(struct xrpc_io_operation *op) {
  struct xrpc_request_context *ctx = (struct xrpc_request_context *)op->ctx;
  /*
   * If transport there are errors, mark the connection for close, free
   * resources and skips to request completed which will trigger the cleanup
   */
  if (op->status == XRPC_TRANSPORT_ERR_CONN_CLOSED ||
      op->status == XRPC_TRANSPORT_ERR_READ ||
      op->status == XRPC_TRANSPORT_ERR_WRITE) {

    if (op->status != XRPC_TRANSPORT_ERR_CONN_CLOSED)
      XRPC_DEBUG_PRINT("Transport error: %d", op->status);

    /* Clean up write buffer if needed */
    if (op->buf && ctx->state == XRPC_REQ_STATE_WRITE) free(op->buf);
    op->buf = NULL;

    ctx->state = XRPC_REQ_STATE_COMPLETED;
    ctx->last_error = op->status;
    connection_mark_for_close(ctx->conn);

    assert(xrpc_io_operation_free(ctx->srv->io, op) == XRPC_SUCCESS);
    op = NULL;

    /* Enqueue once for cleanup - server loop will free it */
    xrpc_ringbuf_push(ctx->srv->active_contexts, ctx);
    return;
  }

  switch (ctx->state) {
    // on header complete schedule body read if any otherwise process the
    // request.
  case XRPC_REQ_STATE_READ_HEADER:
    ctx->response_header->status = XRPC_RESPONSE_SUCCESS;
    ctx->response_header->reqid = ctx->request_header->reqid;
    ctx->response_header->op = ctx->request_header->op;
    // prevent a DoS. A malicious client could make a very big request
    if (ctx->request_header->sz > MAX_REQUEST_SIZE) {
      ctx->state = XRPC_REQ_STATE_WRITE;
      ctx->response_header->status = XRPC_API_ERR_INVALID_ARGS;
      ctx->response_header->sz = 0;
    } else if (ctx->request_header->sz == 0)
      ctx->state = XRPC_REQ_STATE_PROCESS;
    else
      ctx->state = XRPC_REQ_STATE_READ_BODY;
    // trace
    XRPC_BENCH_REQ_START(op->conn->id, ctx->request_header->reqid);
    break;
    // on body read schedule the process
  case XRPC_REQ_STATE_READ_BODY:

    if (ctx->request_header->op < MAX_HANDLERS &&
        ctx->srv->handlers[ctx->request_header->op]) {
      ctx->state = XRPC_REQ_STATE_PROCESS;
    } else {
      ctx->response_header->status = XRPC_RESPONSE_UNSUPPORTED_HANDLER;
      ctx->response_header->sz = 0;
      ctx->state = XRPC_REQ_STATE_WRITE;
    }
    break;
  case XRPC_REQ_STATE_PROCESS:
    ctx->state = XRPC_REQ_STATE_WRITE;
    break;
  case XRPC_REQ_STATE_WRITE:
    if (op->buf) {
      free(op->buf);
      op->buf = NULL;
    }
    ctx->state = XRPC_REQ_STATE_COMPLETED;
    break;
  case XRPC_REQ_STATE_COMPLETED:
    break;
  }

  if (op) {
    assert(xrpc_io_operation_free(ctx->srv->io, op) == XRPC_SUCCESS);
    op = NULL;
  }

  // the main loop will advance the schedule
  xrpc_ringbuf_push(ctx->srv->active_contexts, ctx);
}

static void process(struct xrpc_request_context *ctx) {
  struct xrpc_request req = {.hdr = ctx->request_header,
                             .data = (const void *)ctx->request_data};
  struct xrpc_response res = {.hdr = ctx->response_header, .data = NULL};

  if (ctx->srv->handlers[ctx->request_header->op](&req, &res) != XRPC_SUCCESS) {
    ctx->response_header->status = XRPC_RESPONSE_INTERNAL_ERROR;
  } else {
    ctx->response_data = res.data;
  }
}<|MERGE_RESOLUTION|>--- conflicted
+++ resolved
@@ -70,13 +70,6 @@
 
   int ret = XRPC_SUCCESS;
   struct xrpc_server *s = NULL;
-<<<<<<< HEAD
-=======
-  struct xrpc_transport *t = NULL;
-  struct xrpc_io_system *ios = NULL;
-  struct xrpc_ringbuf *rb = NULL;
-  struct xrpc_pool *ctx_pool = NULL;
->>>>>>> 365d904e
   size_t context_size;
 
   if (!cfg)
@@ -114,12 +107,8 @@
   }
 
   // init the ringbuf
-<<<<<<< HEAD
   if (ret =
           xrpc_ringbuf_init(&s->active_contexts, cfg->max_concurrent_requests),
-=======
-  if (ret = xrpc_ringbuf_init(&rb, cfg->max_concurrent_requests),
->>>>>>> 365d904e
       ret != XRPC_SUCCESS)
     XRPC_PRINT_ERR_AND_RETURN("cannot create request context queue", ret);
 
@@ -137,24 +126,11 @@
                  sizeof(struct xrpc_request_header) +
                  sizeof(struct xrpc_response_header) + MAX_REQUEST_SIZE;
 
-<<<<<<< HEAD
   if (ret = xrpc_pool_init(&s->request_context_pool,
                            cfg->max_concurrent_requests, context_size),
       ret != XRPC_SUCCESS)
     XRPC_PRINT_ERR_AND_RETURN("cannot create request context queue", ret);
 
-=======
-  if (ret =
-          xrpc_pool_init(&ctx_pool, cfg->max_concurrent_requests, context_size),
-      ret != XRPC_SUCCESS)
-    XRPC_PRINT_ERR_AND_RETURN("cannot create request context queue", ret);
-
-  s->transport = t;
-  s->io = ios;
-  s->active_contexts = rb;
-  s->request_context_pool = ctx_pool;
-
->>>>>>> 365d904e
   *srv = s;
   return ret;
 }
